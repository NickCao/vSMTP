--- conflicted
+++ resolved
@@ -13,11 +13,8 @@
 
 ## [Unreleased] - ReleaseDate
 
-<<<<<<< HEAD
-=======
 ## [2.0.0] - 2023-01-09
 
->>>>>>> 8da6afe6
 ### Plugin System
 
 To extend the functionality of vSMTP, we have added a plugin system. You will be able to choose plugins you
