--- conflicted
+++ resolved
@@ -2,11 +2,7 @@
 edition = "2021"
 
 name = "vqueue"
-<<<<<<< HEAD
-version = "1.3.0-rc.0"
-=======
 version = "1.3.0-rc.1"
->>>>>>> 24a29504
 license = "GPL-3.0-only"
 
 rust-version = "1.60"
@@ -26,17 +22,13 @@
 pre-release-replacements = [
     { file = "Cargo.toml", search = "vsmtp-common = \\{ path = \"../vsmtp/vsmtp-common\", version = .*", replace = "vsmtp-common = { path = \"../vsmtp/vsmtp-common\", version = \"{{version}}\" }", prerelease = true },
     { file = "Cargo.toml", search = "vsmtp-config = \\{ path = \"../vsmtp/vsmtp-config\", version = .*", replace = "vsmtp-config = { path = \"../vsmtp/vsmtp-config\", version = \"{{version}}\" }", prerelease = true },
+    { file = "Cargo.toml", search = "vsmtp-mail-parser = \\{ path = \"../vsmtp/vsmtp-mail-parser\", version = .*", replace = "vsmtp-mail-parser = { path = \"../vsmtp/vsmtp-mail-parser\", version = \"{{version}}\" }", prerelease = true },
 ]
 
 [dependencies]
-<<<<<<< HEAD
-vsmtp-common = { path = "../vsmtp/vsmtp-common", version = "1.3.0-rc.0" }
-vsmtp-config = { path = "../vsmtp/vsmtp-config", version = "1.3.0-rc.0" }
-=======
 vsmtp-common = { path = "../vsmtp/vsmtp-common", version = "1.3.0-rc.1" }
 vsmtp-config = { path = "../vsmtp/vsmtp-config", version = "1.3.0-rc.1" }
->>>>>>> 24a29504
-vsmtp-mail-parser = { path = "../vsmtp/vsmtp-mail-parser", version = "1.3.0-rc.0" }
+vsmtp-mail-parser = { path = "../vsmtp/vsmtp-mail-parser", version = "1.3.0-rc.1" }
 
 clap = { version = "3.2.20", features = ["derive"] }
 itertools = "0.10.3"
